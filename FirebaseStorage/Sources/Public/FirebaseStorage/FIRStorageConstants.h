--- conflicted
+++ resolved
@@ -107,18 +107,6 @@
 };
 
 /**
- * Firebase Storage error domain.
- */
-<<<<<<< HEAD
-FOUNDATION_EXPORT NSString *const FIRStorageErrorDomain;
-=======
-FOUNDATION_EXPORT NSString *const FIRStorageErrorDomain NS_SWIFT_NAME(StorageErrorDomain)
-    DEPRECATED_MSG_ATTRIBUTE(
-        "The variable will be unavailable from Objective C in a future release,"
-        " but the string will not change.");
->>>>>>> 111d8d6a
-
-/**
  * Enum representing the errors raised by Firebase Storage.
  */
 typedef NS_ENUM(NSInteger, FIRIMPLStorageErrorCode) {
