/*
 * Copyright 2017 Google
 *
 * Licensed under the Apache License, Version 2.0 (the "License");
 * you may not use this file except in compliance with the License.
 * You may obtain a copy of the License at
 *
 *      http://www.apache.org/licenses/LICENSE-2.0
 *
 * Unless required by applicable law or agreed to in writing, software
 * distributed under the License is distributed on an "AS IS" BASIS,
 * WITHOUT WARRANTIES OR CONDITIONS OF ANY KIND, either express or implied.
 * See the License for the specific language governing permissions and
 * limitations under the License.
 */

#import <Foundation/Foundation.h>

NS_ASSUME_NONNULL_BEGIN

/** The Cloud Firestore error domain. */
FOUNDATION_EXPORT NSString *const FIRFirestoreErrorDomain NS_SWIFT_NAME(FirestoreErrorDomain);

/** Error codes used by Cloud Firestore. */
<<<<<<< HEAD
typedef NS_ERROR_ENUM(FIRFirestoreErrorDomain, FIRFirestoreErrorCode){
    /**
     * The operation completed successfully. NSError objects will never have a code with this
     * value.
     */
    FIRFirestoreErrorCodeOK = 0,

    /** The operation was cancelled (typically by the caller). */
    FIRFirestoreErrorCodeCancelled = 1,

    /** Unknown error or an error from a different error domain. */
    FIRFirestoreErrorCodeUnknown = 2,

    /**
     * Client specified an invalid argument. Note that this differs from FailedPrecondition.
     * InvalidArgument indicates arguments that are problematic regardless of the state of the
     * system (e.g., an invalid field name).
     */
    FIRFirestoreErrorCodeInvalidArgument = 3,

    /**
     * Deadline expired before operation could complete. For operations that change the state of the
     * system, this error may be returned even if the operation has completed successfully. For
     * example, a successful response from a server could have been delayed long enough for the
     * deadline to expire.
     */
    FIRFirestoreErrorCodeDeadlineExceeded = 4,

    /** Some requested document was not found. */
    FIRFirestoreErrorCodeNotFound = 5,

    /** Some document that we attempted to create already exists. */
    FIRFirestoreErrorCodeAlreadyExists = 6,

    /** The caller does not have permission to execute the specified operation. */
    FIRFirestoreErrorCodePermissionDenied = 7,

    /**
     * Some resource has been exhausted, perhaps a per-user quota, or perhaps the entire file system
     * is out of space.
     */
    FIRFirestoreErrorCodeResourceExhausted = 8,

    /**
     * Operation was rejected because the system is not in a state required for the operation's
     * execution.
     */
    FIRFirestoreErrorCodeFailedPrecondition = 9,

    /**
     * The operation was aborted, typically due to a concurrency issue like transaction aborts, etc.
     */
    FIRFirestoreErrorCodeAborted = 10,

    /** Operation was attempted past the valid range. */
    FIRFirestoreErrorCodeOutOfRange = 11,

    /** Operation is not implemented or not supported/enabled. */
    FIRFirestoreErrorCodeUnimplemented = 12,

    /**
     * Internal errors. Means some invariants expected by underlying system has been broken. If you
     * see one of these errors, something is very broken.
     */
    FIRFirestoreErrorCodeInternal = 13,

    /**
     * The service is currently unavailable. This is a most likely a transient condition and may be
     * corrected by retrying with a backoff.
     */
    FIRFirestoreErrorCodeUnavailable = 14,

    /** Unrecoverable data loss or corruption. */
    FIRFirestoreErrorCodeDataLoss = 15,

    /** The request does not have valid authentication credentials for the operation. */
    FIRFirestoreErrorCodeUnauthenticated = 16} NS_SWIFT_NAME(FirestoreErrorCode);
=======
typedef NS_ENUM(NSInteger, FIRFirestoreErrorCode) {
  /**
   * The operation completed successfully. `NSError` objects will never have a code with this value.
   */
  FIRFirestoreErrorCodeOK = 0,

  /** The operation was cancelled (typically by the caller). */
  FIRFirestoreErrorCodeCancelled = 1,

  /** Unknown error or an error from a different error domain. */
  FIRFirestoreErrorCodeUnknown = 2,

  /**
   * Client specified an invalid argument. Note that this differs from FailedPrecondition.
   * InvalidArgument indicates arguments that are problematic regardless of the state of the
   * system (e.g., an invalid field name).
   */
  FIRFirestoreErrorCodeInvalidArgument = 3,

  /**
   * Deadline expired before operation could complete. For operations that change the state of the
   * system, this error may be returned even if the operation has completed successfully. For
   * example, a successful response from a server could have been delayed long enough for the
   * deadline to expire.
   */
  FIRFirestoreErrorCodeDeadlineExceeded = 4,

  /** Some requested document was not found. */
  FIRFirestoreErrorCodeNotFound = 5,

  /** Some document that we attempted to create already exists. */
  FIRFirestoreErrorCodeAlreadyExists = 6,

  /** The caller does not have permission to execute the specified operation. */
  FIRFirestoreErrorCodePermissionDenied = 7,

  /**
   * Some resource has been exhausted, perhaps a per-user quota, or perhaps the entire file system
   * is out of space.
   */
  FIRFirestoreErrorCodeResourceExhausted = 8,

  /**
   * Operation was rejected because the system is not in a state required for the operation's
   * execution.
   */
  FIRFirestoreErrorCodeFailedPrecondition = 9,

  /**
   * The operation was aborted, typically due to a concurrency issue like transaction aborts, etc.
   */
  FIRFirestoreErrorCodeAborted = 10,

  /** Operation was attempted past the valid range. */
  FIRFirestoreErrorCodeOutOfRange = 11,

  /** Operation is not implemented or not supported/enabled. */
  FIRFirestoreErrorCodeUnimplemented = 12,

  /**
   * Internal errors. Means some invariants expected by underlying system has been broken. If you
   * see one of these errors, something is very broken.
   */
  FIRFirestoreErrorCodeInternal = 13,

  /**
   * The service is currently unavailable. This is a most likely a transient condition and may be
   * corrected by retrying with a backoff.
   */
  FIRFirestoreErrorCodeUnavailable = 14,

  /** Unrecoverable data loss or corruption. */
  FIRFirestoreErrorCodeDataLoss = 15,

  /** The request does not have valid authentication credentials for the operation. */
  FIRFirestoreErrorCodeUnauthenticated = 16
} NS_SWIFT_NAME(FirestoreErrorCode);
>>>>>>> 111d8d6a

NS_ASSUME_NONNULL_END<|MERGE_RESOLUTION|>--- conflicted
+++ resolved
@@ -22,10 +22,9 @@
 FOUNDATION_EXPORT NSString *const FIRFirestoreErrorDomain NS_SWIFT_NAME(FirestoreErrorDomain);
 
 /** Error codes used by Cloud Firestore. */
-<<<<<<< HEAD
 typedef NS_ERROR_ENUM(FIRFirestoreErrorDomain, FIRFirestoreErrorCode){
     /**
-     * The operation completed successfully. NSError objects will never have a code with this
+     * The operation completed successfully. `NSError` objects will never have a code with this
      * value.
      */
     FIRFirestoreErrorCodeOK = 0,
@@ -100,84 +99,5 @@
 
     /** The request does not have valid authentication credentials for the operation. */
     FIRFirestoreErrorCodeUnauthenticated = 16} NS_SWIFT_NAME(FirestoreErrorCode);
-=======
-typedef NS_ENUM(NSInteger, FIRFirestoreErrorCode) {
-  /**
-   * The operation completed successfully. `NSError` objects will never have a code with this value.
-   */
-  FIRFirestoreErrorCodeOK = 0,
-
-  /** The operation was cancelled (typically by the caller). */
-  FIRFirestoreErrorCodeCancelled = 1,
-
-  /** Unknown error or an error from a different error domain. */
-  FIRFirestoreErrorCodeUnknown = 2,
-
-  /**
-   * Client specified an invalid argument. Note that this differs from FailedPrecondition.
-   * InvalidArgument indicates arguments that are problematic regardless of the state of the
-   * system (e.g., an invalid field name).
-   */
-  FIRFirestoreErrorCodeInvalidArgument = 3,
-
-  /**
-   * Deadline expired before operation could complete. For operations that change the state of the
-   * system, this error may be returned even if the operation has completed successfully. For
-   * example, a successful response from a server could have been delayed long enough for the
-   * deadline to expire.
-   */
-  FIRFirestoreErrorCodeDeadlineExceeded = 4,
-
-  /** Some requested document was not found. */
-  FIRFirestoreErrorCodeNotFound = 5,
-
-  /** Some document that we attempted to create already exists. */
-  FIRFirestoreErrorCodeAlreadyExists = 6,
-
-  /** The caller does not have permission to execute the specified operation. */
-  FIRFirestoreErrorCodePermissionDenied = 7,
-
-  /**
-   * Some resource has been exhausted, perhaps a per-user quota, or perhaps the entire file system
-   * is out of space.
-   */
-  FIRFirestoreErrorCodeResourceExhausted = 8,
-
-  /**
-   * Operation was rejected because the system is not in a state required for the operation's
-   * execution.
-   */
-  FIRFirestoreErrorCodeFailedPrecondition = 9,
-
-  /**
-   * The operation was aborted, typically due to a concurrency issue like transaction aborts, etc.
-   */
-  FIRFirestoreErrorCodeAborted = 10,
-
-  /** Operation was attempted past the valid range. */
-  FIRFirestoreErrorCodeOutOfRange = 11,
-
-  /** Operation is not implemented or not supported/enabled. */
-  FIRFirestoreErrorCodeUnimplemented = 12,
-
-  /**
-   * Internal errors. Means some invariants expected by underlying system has been broken. If you
-   * see one of these errors, something is very broken.
-   */
-  FIRFirestoreErrorCodeInternal = 13,
-
-  /**
-   * The service is currently unavailable. This is a most likely a transient condition and may be
-   * corrected by retrying with a backoff.
-   */
-  FIRFirestoreErrorCodeUnavailable = 14,
-
-  /** Unrecoverable data loss or corruption. */
-  FIRFirestoreErrorCodeDataLoss = 15,
-
-  /** The request does not have valid authentication credentials for the operation. */
-  FIRFirestoreErrorCodeUnauthenticated = 16
-} NS_SWIFT_NAME(FirestoreErrorCode);
->>>>>>> 111d8d6a
 
 NS_ASSUME_NONNULL_END