Pod::Spec.new do |s|
  s.name             = 'FirebaseMessaging'
<<<<<<< HEAD
  s.version          = '4.99.0'
=======
  s.version          = '4.7.0'
>>>>>>> da9327e8
  s.summary          = 'Firebase Messaging'

  s.description      = <<-DESC
Firebase Messaging is a service that allows you to send data from your server to your users'
iOS device, and also to receive messages from devices on the same connection. The service handles
all aspects of queueing of messages and delivery to the target application running on the target
device, and it is completely free.
                       DESC

  s.homepage         = 'https://firebase.google.com'
  s.license          = { :type => 'Apache', :file => 'LICENSE' }
  s.authors          = 'Google, Inc.'

  s.source           = {
    :git => 'https://github.com/firebase/firebase-ios-sdk.git',
    :tag => 'Messaging-' + s.version.to_s
  }
  s.social_media_url = 'https://twitter.com/Firebase'
  s.ios.deployment_target = '10.0'
  s.osx.deployment_target = '10.12'
  s.tvos.deployment_target = '10.0'
  s.watchos.deployment_target = '6.0'

  s.cocoapods_version = '>= 1.4.0'
  s.static_framework = true
  s.prefix_header_file = false

  base_dir = "FirebaseMessaging/"
  s.source_files = [
    base_dir + 'Sources/**/*.[mh]',
    'Interop/Analytics/Public/*.h',
    'FirebaseCore/Sources/Private/*.h',
    'FirebaseInstallations/Source/Library/Private/*.h',
    'GoogleUtilities/AppDelegateSwizzler/Private/*.h',
    'GoogleUtilities/Environment/Private/*.h',
    'GoogleUtilities/Reachability/Private/*.h',
    'GoogleUtilities/UserDefaults/Private/*.h',
  ]
  s.requires_arc = base_dir + 'Sources/*.m'
  s.public_header_files = base_dir + 'Sources/Public/*.h'
  s.library = 'sqlite3'
  s.pod_target_xcconfig = {
    'GCC_C_LANGUAGE_STANDARD' => 'c99',
    'GCC_PREPROCESSOR_DEFINITIONS' =>
      'GPB_USE_PROTOBUF_FRAMEWORK_IMPORTS=1 ' +
      'FIRMessaging_LIB_VERSION=' + String(s.version),
    # Unit tests do library imports using repo-root relative paths.
    'HEADER_SEARCH_PATHS' => '"${PODS_TARGET_SRCROOT}"',
 }
  s.ios.framework = 'SystemConfiguration'
  s.tvos.framework = 'SystemConfiguration'
  s.osx.framework = 'SystemConfiguration'
  s.weak_framework = 'UserNotifications'
  s.dependency 'FirebaseCore', '~> 6.10'
  s.dependency 'FirebaseInstanceID', '~> 4.7'
  s.dependency 'GoogleUtilities/AppDelegateSwizzler', '~> 6.7'
  s.dependency 'GoogleUtilities/Reachability', '~> 6.7'
  s.dependency 'GoogleUtilities/Environment', '~> 6.7'
  s.dependency 'GoogleUtilities/UserDefaults', '~> 6.7'

  s.test_spec 'unit' do |unit_tests|
    unit_tests.platforms = {:ios => '10.0', :osx => '10.12', :tvos => '10.0'}
    unit_tests.source_files = 'FirebaseMessaging/Tests/UnitTests/*.{m,h,swift}'
    unit_tests.requires_app_host = true
    unit_tests.pod_target_xcconfig = {
     'CLANG_ENABLE_OBJC_WEAK' => 'YES'
    }
    unit_tests.dependency 'OCMock'
  end

  s.test_spec 'integration' do |int_tests|
    int_tests.platforms = {:ios => '10.0', :osx => '10.12', :tvos => '10.0'}
    int_tests.source_files = 'FirebaseMessaging/Tests/IntegrationTests/*.swift'
    int_tests.requires_app_host = true
    int_tests.resources = 'FirebaseMessaging/Tests/IntegrationTests/Resources/GoogleService-Info.plist'
  end
end<|MERGE_RESOLUTION|>--- conflicted
+++ resolved
@@ -1,10 +1,6 @@
 Pod::Spec.new do |s|
   s.name             = 'FirebaseMessaging'
-<<<<<<< HEAD
   s.version          = '4.99.0'
-=======
-  s.version          = '4.7.0'
->>>>>>> da9327e8
   s.summary          = 'Firebase Messaging'
 
   s.description      = <<-DESC
